/*
  femtoLisp

  a compact interpreter for a minimal lisp/scheme dialect

  characteristics:
  * lexical scope, lisp-1
  * unrestricted macros
  * data types: 30-bit integer, symbol, pair, vector, char, string, table
      iostream, procedure, low-level data types
  * case-sensitive
  * simple compacting copying garbage collector
  * Scheme-style varargs (dotted formal argument lists)
  * "human-readable" bytecode with self-hosted compiler

  extra features:
  * circular structure can be printed and read
  * #. read macro for eval-when-read and readably printing builtins
  * read macros for backquote
  * symbol character-escaping printer
  * exceptions
  * gensyms (can be usefully read back in, too)
  * #| multiline comments |#, lots of other lexical syntax
  * generic compare function, cyclic equal
  * cvalues system providing C data types and a C FFI
  * constructor notation for nicely printing arbitrary values

  by Jeff Bezanson (C) 2009
  Distributed under the BSD License
*/

#include <stdlib.h>
#include <stdio.h>
#include <string.h>
#include <setjmp.h>
#include <stdint.h>
#include <stdarg.h>
#include <assert.h>
#include <ctype.h>
#include <wctype.h>
#include <sys/types.h>
#include <locale.h>
#include <limits.h>
#include <errno.h>

#include "platform.h"

#if defined(_OS_WINDOWS_) && defined(_COMPILER_INTEL_)
#include <mathimf.h>
#else
#include <math.h>
#endif
#if defined(_OS_WINDOWS_) && !defined(_COMPILER_MINGW_)
char * basename(char *);
char * dirname(char *);
#else
#include <libgen.h>
#endif

#include "libsupport.h"
#include "flisp.h"
#include "opcodes.h"

static char *builtin_names[] =
    { NULL, NULL, NULL, NULL, NULL, NULL, NULL, NULL,
      NULL, NULL, NULL, NULL,
      // predicates
      "eq?", "eqv?", "equal?", "atom?", "not", "null?", "boolean?", "symbol?",
      "number?", "bound?", "pair?", "builtin?", "vector?", "fixnum?",
      "function?",

      // lists
      "cons", "list", "car", "cdr", "set-car!", "set-cdr!",

      // execution
      "apply",

      // arithmetic
      "+", "-", "*", "/", "div0", "=", "<", "compare",

      // sequences
      "vector", "aref", "aset!",
      "", "", "" };

#define ANYARGS -10000

static short builtin_arg_counts[] =
    { 0, 0, 0, 0, 0, 0, 0, 0, 0, 0, 0, 0,
      2, 2, 2, 1, 1, 1, 1, 1, 1, 1, 1, 1, 1, 1, 1,
      2, ANYARGS, 1, 1, 2, 2,
      -2,
      ANYARGS, -1, ANYARGS, -1, 2,  2, 2, 2,
      ANYARGS, 2, 3 };

static uint32_t N_STACK;
static value_t *Stack;
static uint32_t SP = 0;
static uint32_t curr_frame = 0;
#define PUSH(v) (Stack[SP++] = (v))
#define POP()   (Stack[--SP])
#define POPN(n) (SP-=(n))

#define N_GC_HANDLES 1024
static value_t *GCHandleStack[N_GC_HANDLES];
static uint32_t N_GCHND = 0;

value_t FL_NIL, FL_T, FL_F, FL_EOF, QUOTE;
value_t IOError, ParseError, TypeError, ArgError, UnboundError, MemoryError;
value_t DivideError, BoundsError, Error, KeyError, EnumerationError;
value_t printwidthsym, printreadablysym, printprettysym, printlengthsym;
value_t printlevelsym, builtins_table_sym;

static value_t NIL, LAMBDA, IF, TRYCATCH;
static value_t BACKQUOTE, COMMA, COMMAAT, COMMADOT, FUNCTION;

static value_t pairsym, symbolsym, fixnumsym, vectorsym, builtinsym, vu8sym;
static value_t definesym, defmacrosym, forsym, setqsym;
static value_t tsym, Tsym, fsym, Fsym, booleansym, nullsym, evalsym, fnsym;
// for reading characters
static value_t nulsym, alarmsym, backspacesym, tabsym, linefeedsym, newlinesym;
static value_t vtabsym, pagesym, returnsym, escsym, spacesym, deletesym;

static value_t apply_cl(uint32_t nargs);
static value_t *alloc_words(int n);
static value_t relocate(value_t v);

typedef struct _fl_readstate_t {
    htable_t backrefs;
    htable_t gensyms;
    value_t source;
    struct _fl_readstate_t *prev;
} fl_readstate_t;

static fl_readstate_t *readstate = NULL;

static void free_readstate(fl_readstate_t *rs)
{
    htable_free(&rs->backrefs);
    htable_free(&rs->gensyms);
}

static unsigned char *fromspace;
static unsigned char *tospace;
static unsigned char *curheap;
static unsigned char *lim;
static uint32_t heapsize;//bytes
static uint32_t *consflags;

// error utilities ------------------------------------------------------------

// saved execution state for an unwind target
fl_exception_context_t *fl_ctx = NULL;
uint32_t fl_throwing_frame=0;  // active frame when exception was thrown
value_t fl_lasterror;

#define FL_TRY \
  fl_exception_context_t _ctx; int l__tr, l__ca; \
  _ctx.sp=SP; _ctx.frame=curr_frame; _ctx.rdst=readstate; _ctx.prev=fl_ctx; \
  _ctx.ngchnd = N_GCHND; fl_ctx = &_ctx;                                    \
  if (!setjmp(_ctx.buf)) \
    for (l__tr=1; l__tr; l__tr=0, (void)(fl_ctx=fl_ctx->prev))

#define FL_CATCH \
  else \
    for(l__ca=1; l__ca; l__ca=0, \
      fl_lasterror=FL_NIL,fl_throwing_frame=0,SP=_ctx.sp,curr_frame=_ctx.frame)

void fl_savestate(fl_exception_context_t *_ctx)
{
    _ctx->sp = SP;
    _ctx->frame = curr_frame;
    _ctx->rdst = readstate;
    _ctx->prev = fl_ctx;
    _ctx->ngchnd = N_GCHND;
}

void fl_restorestate(fl_exception_context_t *_ctx)
{
    fl_lasterror = FL_NIL;
    fl_throwing_frame = 0;
    SP = _ctx->sp;
    curr_frame = _ctx->frame;
}

void fl_raise(value_t e)
{
    fl_lasterror = e;
    // unwind read state
    while (readstate != (fl_readstate_t*)fl_ctx->rdst) {
        free_readstate(readstate);
        readstate = readstate->prev;
    }
    if (fl_throwing_frame == 0)
        fl_throwing_frame = curr_frame;
    N_GCHND = fl_ctx->ngchnd;
    fl_exception_context_t *thisctx = fl_ctx;
    if (fl_ctx->prev)   // don't throw past toplevel
        fl_ctx = fl_ctx->prev;
    longjmp(thisctx->buf, 1);
}

static value_t make_error_msg(char *format, va_list args)
{
    char msgbuf[512];
    vsnprintf(msgbuf, sizeof(msgbuf), format, args);
    return string_from_cstr(msgbuf);
}

void lerrorf(value_t e, char *format, ...)
{
    va_list args;
    PUSH(e);
    va_start(args, format);
    value_t msg = make_error_msg(format, args);
    va_end(args);

    e = POP();
    fl_raise(fl_list2(e, msg));
}

void lerror(value_t e, const char *msg)
{
    PUSH(e);
    value_t m = cvalue_static_cstring(msg);
    e = POP();
    fl_raise(fl_list2(e, m));
}

void type_error(char *fname, char *expected, value_t got)
{
    fl_raise(fl_listn(4, TypeError, symbol(fname), symbol(expected), got));
}

void bounds_error(char *fname, value_t arr, value_t ind)
{
    fl_raise(fl_listn(4, BoundsError, symbol(fname), arr, ind));
}

// safe cast operators --------------------------------------------------------

#define isstring fl_isstring
#define SAFECAST_OP(type,ctype,cnvt)                                          \
ctype to##type(value_t v, char *fname)                                        \
{                                                                             \
    if (is##type(v))                                                          \
        return (ctype)cnvt(v);                                                \
    type_error(fname, #type, v);                                              \
}
SAFECAST_OP(cons,  cons_t*,  ptr)
SAFECAST_OP(symbol,symbol_t*,ptr)
SAFECAST_OP(fixnum,fixnum_t, numval)
SAFECAST_OP(cvalue,cvalue_t*,ptr)
SAFECAST_OP(string,char*,    cvalue_data)
#undef isstring

// symbol table ---------------------------------------------------------------

symbol_t *symtab = NULL;

int fl_is_keyword_name(char *str, size_t len)
{
    return ((str[0] == ':' || str[len-1] == ':') && str[1] != '\0');
}

static symbol_t *mk_symbol(char *str)
{
    symbol_t *sym;
    size_t len = strlen(str);

    sym = (symbol_t*)malloc((sizeof(symbol_t)-sizeof(void*)+len+1+7)&-8);
    assert(((uptrint_t)sym & 0x7) == 0); // make sure malloc aligns 8
    sym->left = sym->right = NULL;
    sym->flags = 0;
    if (fl_is_keyword_name(str, len)) {
        value_t s = tagptr(sym, TAG_SYM);
        setc(s, s);
        sym->flags |= 0x2;
    }
    else {
        sym->binding = UNBOUND;
    }
    sym->type = sym->dlcache = NULL;
    sym->hash = memhash32(str, len)^0xAAAAAAAA;
    strcpy(&sym->name[0], str);
    return sym;
}

static symbol_t **symtab_lookup(symbol_t **ptree, char *str)
{
    int x;

    while(*ptree != NULL) {
        x = strcmp(str, (*ptree)->name);
        if (x == 0)
            return ptree;
        if (x < 0)
            ptree = &(*ptree)->left;
        else
            ptree = &(*ptree)->right;
    }
    return ptree;
}

value_t symbol(char *str)
{
    symbol_t **pnode;

    pnode = symtab_lookup(&symtab, str);
    if (*pnode == NULL)
        *pnode = mk_symbol(str);
    return tagptr(*pnode, TAG_SYM);
}

static uint32_t _gensym_ctr=0;
// two static buffers for gensym printing so there can be two
// gensym names available at a time, mostly for compare()
static char gsname[2][16];
static int gsnameno=0;
value_t fl_gensym(value_t *args, uint32_t nargs)
{
#ifdef MEMDEBUG2
    gsnameno = 1-gsnameno;
    char *n = uint2str(gsname[gsnameno]+1, sizeof(gsname[0])-1, _gensym_ctr++, 10);
    *(--n) = 'g';
    return tagptr(mk_symbol(n), TAG_SYM);
#else
    argcount("gensym", nargs, 0);
    (void)args;
    gensym_t *gs = (gensym_t*)alloc_words(sizeof(gensym_t)/sizeof(void*));
    gs->id = _gensym_ctr++;
    gs->binding = UNBOUND;
    gs->isconst = 0;
    gs->type = NULL;
    return tagptr(gs, TAG_SYM);
#endif
}

int fl_isgensym(value_t v)
{
    return isgensym(v);
}

static value_t fl_gensymp(value_t *args, u_int32_t nargs)
{
    argcount("gensym?", nargs, 1);
    return isgensym(args[0]) ? FL_T : FL_F;
}

char *symbol_name(value_t v)
{
#ifndef MEMDEBUG2
    if (ismanaged(v)) {
        gensym_t *gs = (gensym_t*)ptr(v);
        gsnameno = 1-gsnameno;
        char *n = uint2str(gsname[gsnameno]+1, sizeof(gsname[0])-1, gs->id, 10);
        *(--n) = 'g';
        return n;
    }
#endif
    return ((symbol_t*)ptr(v))->name;
}

// conses ---------------------------------------------------------------------

#ifdef MEMDEBUG2
static void *tochain=NULL;
static long long n_allocd=0;
#define GC_INTERVAL 100000
#endif

void gc(int mustgrow);

static value_t mk_cons(void)
{
    cons_t *c;

#ifdef MEMDEBUG2
<<<<<<< HEAD
    c = (cons_t*)((void**)malloc(3*sizeof(void*)) + 1);
    ((void**)c)[-1] = 0;
=======
    if (n_allocd > GC_INTERVAL)
        gc(0);
    c = (cons_t*)((void**)malloc(3*sizeof(void*)) + 1);
    ((void**)c)[-1] = tochain;
    tochain = c;
    n_allocd += sizeof(cons_t);
>>>>>>> 9cd4fd02
#else
    if (__unlikely(curheap > lim))
        gc(0);
    c = (cons_t*)curheap;
    curheap += sizeof(cons_t);
#endif
    return tagptr(c, TAG_CONS);
}

static value_t *alloc_words(int n)
{
    value_t *first;

    assert(n > 0);
    n = LLT_ALIGN(n, 2);   // only allocate multiples of 2 words
#ifdef MEMDEBUG2
<<<<<<< HEAD
    first = (value_t*)malloc((n+1)*sizeof(value_t)) + 1;
    first[-1] = 0;
=======
    if (n_allocd > GC_INTERVAL)
        gc(0);
    first = (value_t*)malloc((n+1)*sizeof(value_t)) + 1;
    first[-1] = (value_t)tochain;
    tochain = first;
    n_allocd += (n*sizeof(value_t));
>>>>>>> 9cd4fd02
#else
    if (__unlikely((value_t*)curheap > ((value_t*)lim)+2-n)) {
        gc(0);
        while ((value_t*)curheap > ((value_t*)lim)+2-n) {
            gc(1);
        }
    }
    first = (value_t*)curheap;
    curheap += (n*sizeof(value_t));
#endif
    return first;
}

// allocate n consecutive conses
#ifndef MEMDEBUG2
#define cons_reserve(n) tagptr(alloc_words((n)*2), TAG_CONS)
#endif

#ifndef MEMDEBUG2
#define cons_index(c)  (((cons_t*)ptr(c))-((cons_t*)fromspace))
#endif

#ifdef MEMDEBUG2
<<<<<<< HEAD
#define ismarked(c)    (((void**)ptr(c))[-1]!=((void*)0))
#define mark_cons(c)   ((((void**)ptr(c))[-1])=((void*)1))
#define unmark_cons(c) ((((void**)ptr(c))[-1])=((void*)0))
=======
#define ismarked(c)    ((((value_t*)ptr(c))[-1]&1) != 0)
#define mark_cons(c)   ((((value_t*)ptr(c))[-1]) |= 1)
#define unmark_cons(c) ((((value_t*)ptr(c))[-1]) &= (~(value_t)1))
>>>>>>> 9cd4fd02
#else
#define ismarked(c)    bitvector_get(consflags, cons_index(c))
#define mark_cons(c)   bitvector_set(consflags, cons_index(c), 1)
#define unmark_cons(c) bitvector_set(consflags, cons_index(c), 0)
#endif

static value_t the_empty_vector;

value_t alloc_vector(size_t n, int init)
{
    if (n == 0) return the_empty_vector;
    value_t *c = alloc_words(n+1);
    value_t v = tagptr(c, TAG_VECTOR);
    vector_setsize(v, n);
    if (init) {
        unsigned int i;
        for(i=0; i < n; i++)
            vector_elt(v, i) = FL_UNSPECIFIED;
    }
    return v;
}

// cvalues --------------------------------------------------------------------

#include "cvalues.c"
#include "types.c"

// print ----------------------------------------------------------------------

static int isnumtok(char *tok, value_t *pval);
static inline int symchar(char c);

#include "print.c"

// collector ------------------------------------------------------------------

void fl_gc_handle(value_t *pv)
{
    if (N_GCHND >= N_GC_HANDLES)
        lerror(MemoryError, "out of gc handles");
    GCHandleStack[N_GCHND++] = pv;
}

void fl_free_gc_handles(uint32_t n)
{
    assert(N_GCHND >= n);
    N_GCHND -= n;
}

static value_t relocate(value_t v)
{
    value_t a, d, nc, first, *pcdr;
    uptrint_t t = tag(v);

    if (t == TAG_CONS) {
        // iterative implementation allows arbitrarily long cons chains
        pcdr = &first;
        do {
            if ((a=car_(v)) == TAG_FWD) {
                *pcdr = cdr_(v);
                return first;
            }
#ifdef MEMDEBUG2
            *pcdr = nc = mk_cons();
#else
            *pcdr = nc = tagptr((cons_t*)curheap, TAG_CONS);
            curheap += sizeof(cons_t);
#endif
            d = cdr_(v);
            car_(v) = TAG_FWD; cdr_(v) = nc;
            car_(nc) = relocate(a);
            pcdr = &cdr_(nc);
            v = d;
        } while (iscons(v));
        *pcdr = (d==NIL) ? NIL : relocate(d);
        return first;
    }

    if ((t&3) == 0) return v;
    if (!ismanaged(v)) return v;
    if (isforwarded(v)) return forwardloc(v);

    if (t == TAG_VECTOR) {
        // N.B.: 0-length vectors secretly have space for a first element
        size_t i, sz = vector_size(v);
        if (vector_elt(v,-1) & 0x1) {
            // grown vector
            nc = relocate(vector_elt(v,0));
            forward(v, nc);
        }
        else {
            nc = tagptr(alloc_words(sz+1), TAG_VECTOR);
            vector_setsize(nc, sz);
            a = vector_elt(v,0);
            forward(v, nc);
            if (sz > 0) {
                vector_elt(nc,0) = relocate(a);
                for(i=1; i < sz; i++)
                    vector_elt(nc,i) = relocate(vector_elt(v,i));
            }
        }
        return nc;
    }
    else if (t == TAG_CPRIM) {
        cprim_t *pcp = (cprim_t*)ptr(v);
        size_t nw = CPRIM_NWORDS-1+NWORDS(cp_class(pcp)->size);
        cprim_t *ncp = (cprim_t*)alloc_words(nw);
        while (nw--)
            ((value_t*)ncp)[nw] = ((value_t*)pcp)[nw];
        nc = tagptr(ncp, TAG_CPRIM);
        forward(v, nc);
        return nc;
    }
    else if (t == TAG_CVALUE) {
        return cvalue_relocate(v);
    }
    else if (t == TAG_FUNCTION) {
        function_t *fn = (function_t*)ptr(v);
        function_t *nfn = (function_t*)alloc_words(4);
        nfn->bcode = fn->bcode;
        nfn->vals = fn->vals;
        nc = tagptr(nfn, TAG_FUNCTION);
        forward(v, nc);
        nfn->env = relocate(fn->env);
        nfn->vals = relocate(nfn->vals);
        nfn->bcode = relocate(nfn->bcode);
        nfn->name = fn->name;
        return nc;
    }
    else if (t == TAG_SYM) {
        gensym_t *gs = (gensym_t*)ptr(v);
        gensym_t *ng = (gensym_t*)alloc_words(sizeof(gensym_t)/sizeof(void*));
        ng->id = gs->id;
        ng->binding = gs->binding;
        ng->isconst = 0;
        nc = tagptr(ng, TAG_SYM);
        forward(v, nc);
        if (ng->binding != UNBOUND)
            ng->binding = relocate(ng->binding);
        return nc;
    }
    return v;
}

value_t relocate_lispvalue(value_t v)
{
    return relocate(v);
}

static void trace_globals(symbol_t *root)
{
    while (root != NULL) {
        if (root->binding != UNBOUND)
            root->binding = relocate(root->binding);
        trace_globals(root->left);
        root = root->right;
    }
}

static value_t memory_exception_value;

void gc(int mustgrow)
{
<<<<<<< HEAD
#ifdef MEMDEBUG2
    assert(0);
#endif
    static int grew = 0;
=======
>>>>>>> 9cd4fd02
    void *temp;
    uint32_t i, f, top;
    fl_readstate_t *rs;
#ifdef MEMDEBUG2
    temp = tochain;
    tochain = NULL;
    n_allocd = -100000000000LL;
#else
    static int grew = 0;
    size_t hsz = grew ? heapsize*2 : heapsize;
#ifdef MEMDEBUG
    tospace = LLT_ALLOC(hsz);
#endif
    curheap = tospace;
    lim = curheap + hsz - sizeof(cons_t);
#endif

    if (fl_throwing_frame > curr_frame) {
        top = fl_throwing_frame - 4;
        f = Stack[fl_throwing_frame-4];
    }
    else {
        top = SP;
        f = curr_frame;
    }
    while (1) {
        for (i=f; i < top; i++)
            Stack[i] = relocate(Stack[i]);
        if (f == 0) break;
        top = f - 4;
        f = Stack[f-4];
    }
    for (i=0; i < N_GCHND; i++)
        *GCHandleStack[i] = relocate(*GCHandleStack[i]);
    trace_globals(symtab);
    relocate_typetable();
    rs = readstate;
    while (rs) {
        for(i=0; i < rs->backrefs.size; i++)
            rs->backrefs.table[i] = (void*)relocate((value_t)rs->backrefs.table[i]);
        for(i=0; i < rs->gensyms.size; i++)
            rs->gensyms.table[i] = (void*)relocate((value_t)rs->gensyms.table[i]);
        rs->source = relocate(rs->source);
        rs = rs->prev;
    }
    fl_lasterror = relocate(fl_lasterror);
    memory_exception_value = relocate(memory_exception_value);
    the_empty_vector = relocate(the_empty_vector);

    sweep_finalizers();

#ifdef MEMDEBUG2
    while (temp != NULL) {
        void *next = ((void**)temp)[-1];
        free(&((void**)temp)[-1]);
        temp = next;
    }
    n_allocd = 0;
#else
#ifdef VERBOSEGC
    printf("GC: found %d/%d live conses\n",
           (curheap-tospace)/sizeof(cons_t), heapsize/sizeof(cons_t));
#endif

    temp = tospace;
    tospace = fromspace;
    fromspace = temp;

    // if we're using > 80% of the space, resize tospace so we have
    // more space to fill next time. if we grew tospace last time,
    // grow the other half of the heap this time to catch up.
    if (grew || mustgrow
#ifdef MEMDEBUG
        // GC more often
        || ((lim-curheap) < (int)(heapsize/128))
#else
        || ((lim-curheap) < (int)(heapsize/5))
#endif
        ) {
        temp = LLT_REALLOC(tospace, heapsize*2);
        if (temp == NULL)
            fl_raise(memory_exception_value);
        tospace = temp;
        if (grew) {
            heapsize*=2;
            temp = bitvector_resize(consflags, 0, heapsize/sizeof(cons_t), 1);
            if (temp == NULL)
                fl_raise(memory_exception_value);
            consflags = (uint32_t*)temp;
        }
        grew = !grew;
    }
#ifdef MEMDEBUG
    LLT_FREE(tospace);
#endif
    if (curheap > lim)  // all data was live
        gc(0);
#endif
}

static void grow_stack(void)
{
    size_t newsz = N_STACK + (N_STACK>>1);
    value_t *ns = realloc(Stack, newsz*sizeof(value_t));
    if (ns == NULL)
        lerror(MemoryError, "stack overflow");
    Stack = ns;
    N_STACK = newsz;
}

// utils ----------------------------------------------------------------------

// apply function with n args on the stack
static value_t _applyn(uint32_t n)
{
    value_t f = Stack[SP-n-1];
    uint32_t saveSP = SP;
    value_t v;
    if (iscbuiltin(f)) {
        v = ((builtin_t*)ptr(f))[3](&Stack[SP-n], n);
    }
    else if (isfunction(f)) {
        v = apply_cl(n);
    }
    else if (isbuiltin(f)) {
        value_t tab = symbol_value(builtins_table_sym);
        Stack[SP-n-1] = vector_elt(tab, uintval(f));
        v = apply_cl(n);
    }
    else {
        type_error("apply", "function", f);
    }
    SP = saveSP;
    return v;
}

value_t fl_apply(value_t f, value_t l)
{
    value_t v = l;
    uint32_t n = SP;

    PUSH(f);
    while (iscons(v)) {
        if (SP >= N_STACK)
            grow_stack();
        PUSH(car_(v));
        v = cdr_(v);
    }
    n = SP - n - 1;
    v = _applyn(n);
    POPN(n+1);
    return v;
}

value_t fl_applyn(uint32_t n, value_t f, ...)
{
    va_list ap;
    va_start(ap, f);
    size_t i;

    PUSH(f);
    while (SP+n > N_STACK)
        grow_stack();
    for(i=0; i < n; i++) {
        value_t a = va_arg(ap, value_t);
        PUSH(a);
    }
    value_t v = _applyn(n);
    POPN(n+1);
    va_end(ap);
    return v;
}

value_t fl_listn(size_t n, ...)
{
    va_list ap;
    va_start(ap, n);
    uint32_t si = SP;
    size_t i;

    while (SP+n > N_STACK)
        grow_stack();
    for(i=0; i < n; i++) {
        value_t a = va_arg(ap, value_t);
        PUSH(a);
    }
#ifdef MEMDEBUG2
    si = SP-1;
    value_t l = NIL;
    for(i=0; i < n; i++) {
        l = fl_cons(Stack[si--], l);
    }
    POPN(n);
    va_end(ap);
    return l;
#else
    cons_t *c = (cons_t*)alloc_words(n*2);
    cons_t *l = c;
    for(i=0; i < n; i++) {
        c->car = Stack[si++];
        c->cdr = tagptr(c+1, TAG_CONS);
        c++;
    }
    (c-1)->cdr = NIL;
    POPN(n);
    va_end(ap);
    return tagptr(l, TAG_CONS);
#endif
}

value_t fl_list2(value_t a, value_t b)
{
#ifdef MEMDEBUG2
    return fl_cons(a, fl_cons(b, NIL));
#else
    PUSH(a);
    PUSH(b);
#ifdef MEMDEBUG2
    Stack[SP-1] = fl_cons(b, NIL);
    a = fl_cons(Stack[SP-2], Stack[SP-1]);
    POPN(2);
    return a;
#else
    cons_t *c = (cons_t*)alloc_words(4);
    b = POP();
    a = POP();
    c[0].car = a;
    c[0].cdr = tagptr(c+1, TAG_CONS);
    c[1].car = b;
    c[1].cdr = NIL;
    return tagptr(c, TAG_CONS);
#endif
}

value_t fl_cons(value_t a, value_t b)
{
    PUSH(a);
    PUSH(b);
    value_t c = mk_cons();
    cdr_(c) = POP();
    car_(c) = POP();
    return c;
}

int fl_isnumber(value_t v)
{
    if (isfixnum(v)) return 1;
    if (iscprim(v)) {
        cprim_t *c = (cprim_t*)ptr(v);
        return c->type != wchartype;
    }
    return 0;
}

// read -----------------------------------------------------------------------

#include "read.c"

// equal ----------------------------------------------------------------------

#include "equal.c"

// eval -----------------------------------------------------------------------

#define list(a,n) _list((a),(n),0)

static value_t _list(value_t *args, uint32_t nargs, int star)
{
    cons_t *c;
    int i;
    value_t v;
#ifdef MEMDEBUG2
    value_t n;
    i = nargs-1;
    if (star) {
        n = mk_cons();
        c = (cons_t*)ptr(n);
        c->car = args[i-1];
        c->cdr = args[i];
        i -= 2;
        v = n;
    }
    else {
        v = NIL;
    }
<<<<<<< HEAD
=======
    PUSH(v);
>>>>>>> 9cd4fd02
    for(; i >= 0; i--) {
        n = mk_cons();
        c = (cons_t*)ptr(n);
        c->car = args[i];
<<<<<<< HEAD
        c->cdr = v;
        v = n;
    }
=======
        c->cdr = Stack[SP-1];
        Stack[SP-1] = n;
    }
    v = POP();
>>>>>>> 9cd4fd02
#else
    v = cons_reserve(nargs);
    c = (cons_t*)ptr(v);
    for(i=0; i < nargs; i++) {
        c->car = args[i];
        c->cdr = tagptr(c+1, TAG_CONS);
        c++;
    }
    if (star)
        (c-2)->cdr = (c-1)->car;
    else
        (c-1)->cdr = NIL;
#endif
    return v;
}

static value_t copy_list(value_t L)
{
    if (!iscons(L))
        return NIL;
    PUSH(NIL);
    PUSH(L);
    value_t *plcons = &Stack[SP-2];
    value_t *pL = &Stack[SP-1];
    value_t c;
    c = mk_cons(); PUSH(c);  // save first cons
    car_(c) = car_(*pL);
    cdr_(c) = NIL;
    *plcons = c;
    *pL = cdr_(*pL);
    while (iscons(*pL)) {
        c = mk_cons();
        car_(c) = car_(*pL);
        cdr_(c) = NIL;
        cdr_(*plcons) = c;
        *plcons = c;
        *pL = cdr_(*pL);
    }
    c = POP();  // first cons
    POPN(2);
    return c;
}

static value_t do_trycatch(void)
{
    uint32_t saveSP = SP;
    value_t v;
    value_t thunk = Stack[SP-2];
    Stack[SP-2] = Stack[SP-1];
    Stack[SP-1] = thunk;

    FL_TRY {
        v = apply_cl(0);
    }
    FL_CATCH {
        v = Stack[saveSP-2];
        PUSH(v);
        PUSH(fl_lasterror);
        v = apply_cl(1);
    }
    SP = saveSP;
    return v;
}

/*
  argument layout on stack is
  |--required args--|--opt args--|--kw args--|--rest args...
*/
static uint32_t process_keys(value_t kwtable,
                             uint32_t nreq, uint32_t nkw, uint32_t nopt,
                             uint32_t bp, uint32_t nargs, int va)
{
    uint32_t extr = nopt+nkw;
    uint32_t ntot = nreq+extr;
    value_t args[extr], v;
    uint32_t i, a = 0, nrestargs;
    value_t s1 = Stack[SP-1];
    value_t s2 = Stack[SP-2];
    value_t s4 = Stack[SP-4];
    value_t s5 = Stack[SP-5];
    if (nargs < nreq)
        lerror(ArgError, "apply: too few arguments");
    for (i=0; i < extr; i++) args[i] = UNBOUND;
    for (i=nreq; i < nargs; i++) {
        v = Stack[bp+i];
        if (issymbol(v) && iskeyword((symbol_t*)ptr(v)))
            break;
        if (a >= nopt)
            goto no_kw;
        args[a++] = v;
    }
    if (i >= nargs) goto no_kw;
    // now process keywords
    uptrint_t n = vector_size(kwtable)/2;
    do {
        i++;
        if (i >= nargs)
            lerrorf(ArgError, "keyword %s requires an argument",
                    symbol_name(v));
        value_t hv = fixnum(((symbol_t*)ptr(v))->hash);
        uptrint_t x = 2*(labs(numval(hv)) % n);
        if (vector_elt(kwtable, x) == v) {
            uptrint_t idx = numval(vector_elt(kwtable, x+1));
            assert(idx < nkw);
            idx += nopt;
            if (args[idx] == UNBOUND) {
                // if duplicate key, keep first value
                args[idx] = Stack[bp+i];
            }
        }
        else {
            lerrorf(ArgError, "unsupported keyword %s", symbol_name(v));
        }
        i++;
        if (i >= nargs) break;
        v = Stack[bp+i];
    } while (issymbol(v) && iskeyword((symbol_t*)ptr(v)));
 no_kw:
    nrestargs = nargs - i;
    if (!va && nrestargs > 0)
        lerror(ArgError, "apply: too many arguments");
    nargs = ntot + nrestargs;
    if (nrestargs)
        memmove(&Stack[bp+ntot], &Stack[bp+i], nrestargs*sizeof(value_t));
    memcpy(&Stack[bp+nreq], args, extr*sizeof(value_t));
    SP = bp + nargs;
    assert(SP < N_STACK-5);
    PUSH(s5);
    PUSH(s4);
    PUSH(nargs);
    PUSH(s2);
    PUSH(s1);
    curr_frame = SP;
    return nargs;
}

#if BYTE_ORDER == BIG_ENDIAN
#define GET_INT32(a)                            \
    ((int32_t)                                  \
    ((((int32_t)a[0])<<0)  |                    \
     (((int32_t)a[1])<<8)  |                    \
     (((int32_t)a[2])<<16) |                    \
     (((int32_t)a[3])<<24)))
#define GET_INT16(a)                            \
    ((int16_t)                                  \
    ((((int16_t)a[0])<<0)  |                    \
     (((int16_t)a[1])<<8)))
#define PUT_INT32(a,i) (*(int32_t*)(a) = bswap_32((int32_t)(i)))
#else
#define GET_INT32(a) (*(int32_t*)a)
#define GET_INT16(a) (*(int16_t*)a)
#define PUT_INT32(a,i) (*(int32_t*)(a) = (int32_t)(i))
#endif
#define SWAP_INT32(a) (*(int32_t*)(a) = bswap_32(*(int32_t*)(a)))
#define SWAP_INT16(a) (*(int16_t*)(a) = bswap_16(*(int16_t*)(a)))

#ifdef USE_COMPUTED_GOTO
#define OP(x) L_##x:
#define NEXT_OP goto *vm_labels[*ip++]
#else
#define OP(x) case x:
#define NEXT_OP goto next_op
#endif

/*
  stack on entry: <func>  <nargs args...>
  caller's responsibility:
  - put the stack in this state
  - provide arg count
  - respect tail position
  - restore SP

  callee's responsibility:
  - check arg counts
  - allocate vararg array
  - push closed env, set up new environment
*/
static value_t apply_cl(uint32_t nargs)
{
    VM_LABELS;
    VM_APPLY_LABELS;
    uint32_t top_frame = curr_frame;
    // frame variables
    uint32_t n=0, captured;
    uint32_t bp;
    const uint8_t *ip;
    fixnum_t s, hi;

    // temporary variables (not necessary to preserve across calls)
#ifndef USE_COMPUTED_GOTO
    uint32_t op;
#endif
    uint32_t i;
    symbol_t *sym;
    static cons_t *c;
    static value_t *pv;
    static int64_t accum;
    static value_t func, v, e;

 apply_cl_top:
    captured = 0;
    func = Stack[SP-nargs-1];
    ip = cv_data((cvalue_t*)ptr(fn_bcode(func)));
#ifndef MEMDEBUG2
    assert(!ismanaged((uptrint_t)ip));
#endif
    while (SP+GET_INT32(ip) > N_STACK) {
        grow_stack();
    }
    ip += 4;

    bp = SP-nargs;
    PUSH(fn_env(func));
    PUSH(curr_frame);
    PUSH(nargs);
    SP++;//PUSH(0); //ip
    PUSH(0); //captured?
    curr_frame = SP;

    {
#ifdef USE_COMPUTED_GOTO
    {
        NEXT_OP;
#else
    next_op:
        op = *ip++;
    dispatch:
        switch (op) {
#endif
        OP(OP_ARGC)
            n = *ip++;
        do_argc:
            if (nargs != n) {
                if (nargs > n)
                    lerror(ArgError, "apply: too many arguments");
                else
                    lerror(ArgError, "apply: too few arguments");
            }
            NEXT_OP;
        OP(OP_VARGC)
            i = *ip++;
        do_vargc:
            s = (fixnum_t)nargs - (fixnum_t)i;
            if (s > 0) {
                v = list(&Stack[bp+i], s);
                Stack[bp+i] = v;
                if (s > 1) {
                    Stack[bp+i+1] = Stack[bp+nargs+0];
                    Stack[bp+i+2] = Stack[bp+nargs+1];
                    Stack[bp+i+3] = i+1;
                    //Stack[bp+i+4] = 0;
                    Stack[bp+i+5] = 0;
                    SP =  bp+i+6;
                    curr_frame = SP;
                }
            }
            else if (s < 0) {
                lerror(ArgError, "apply: too few arguments");
            }
            else {
                PUSH(0);
                Stack[SP-3] = i+1;
                Stack[SP-4] = Stack[SP-5];
                Stack[SP-5] = Stack[SP-6];
                Stack[SP-6] = NIL;
                curr_frame = SP;
            }
            nargs = i+1;
            NEXT_OP;
        OP(OP_LARGC)
            n = GET_INT32(ip); ip+=4;
            goto do_argc;
        OP(OP_LVARGC)
            i = GET_INT32(ip); ip+=4;
            goto do_vargc;
        OP(OP_BRBOUND)
            i = GET_INT32(ip); ip+=4;
            if (captured)
                v = vector_elt(Stack[bp], i);
            else
                v = Stack[bp+i];
            if (v != UNBOUND) PUSH(FL_T);
            else PUSH(FL_F);
            NEXT_OP;
        OP(OP_DUP) SP++; Stack[SP-1] = Stack[SP-2]; NEXT_OP;
        OP(OP_POP) POPN(1); NEXT_OP;
        OP(OP_TCALL)
            n = *ip++;  // nargs
        do_tcall:
            func = Stack[SP-n-1];
            if (tag(func) == TAG_FUNCTION) {
                if (func > (N_BUILTINS<<3)) {
                    curr_frame = Stack[curr_frame-4];
                    for(s=-1; s < (fixnum_t)n; s++)
                        Stack[bp+s] = Stack[SP-n+s];
                    SP = bp+n;
                    nargs = n;
                    goto apply_cl_top;
                }
                else {
                    i = uintval(func);
                    if (i <= OP_ASET) {
                        s = builtin_arg_counts[i];
                        if (s >= 0)
                            argcount(builtin_names[i], n, s);
                        else if (s != ANYARGS && (signed)n < -s)
                            argcount(builtin_names[i], n, -s);
                        // remove function arg
                        for(s=SP-n-1; s < (int)SP-1; s++)
                            Stack[s] = Stack[s+1];
                        SP--;
#ifdef USE_COMPUTED_GOTO
                        if (i == OP_APPLY)
                            goto apply_tapply;
                        goto *vm_apply_labels[i];
#else
                        switch (i) {
                        case OP_LIST:   goto apply_list;
                        case OP_VECTOR: goto apply_vector;
                        case OP_APPLY:  goto apply_tapply;
                        case OP_ADD:    goto apply_add;
                        case OP_SUB:    goto apply_sub;
                        case OP_MUL:    goto apply_mul;
                        case OP_DIV:    goto apply_div;
                        default:
                            op = (uint8_t)i;
                            goto dispatch;
                        }
#endif
                    }
                }
            }
            else if (iscbuiltin(func)) {
                s = SP;
                v = ((builtin_t)(((void**)ptr(func))[3]))(&Stack[SP-n], n);
                SP = s-n;
                Stack[SP-1] = v;
                NEXT_OP;
            }
            type_error("apply", "function", func);
        // WARNING: repeated code ahead
        OP(OP_CALL)
            n = *ip++;  // nargs
        do_call:
            func = Stack[SP-n-1];
            if (tag(func) == TAG_FUNCTION) {
                if (func > (N_BUILTINS<<3)) {
                    Stack[curr_frame-2] = (uptrint_t)ip;
                    nargs = n;
                    goto apply_cl_top;
                }
                else {
                    i = uintval(func);
                    if (i <= OP_ASET) {
                        s = builtin_arg_counts[i];
                        if (s >= 0)
                            argcount(builtin_names[i], n, s);
                        else if (s != ANYARGS && (signed)n < -s)
                            argcount(builtin_names[i], n, -s);
                        // remove function arg
                        for(s=SP-n-1; s < (int)SP-1; s++)
                            Stack[s] = Stack[s+1];
                        SP--;
#ifdef USE_COMPUTED_GOTO
                        goto *vm_apply_labels[i];
#else
                        switch (i) {
                        case OP_LIST:   goto apply_list;
                        case OP_VECTOR: goto apply_vector;
                        case OP_APPLY:  goto apply_apply;
                        case OP_ADD:    goto apply_add;
                        case OP_SUB:    goto apply_sub;
                        case OP_MUL:    goto apply_mul;
                        case OP_DIV:    goto apply_div;
                        default:
                            op = (uint8_t)i;
                            goto dispatch;
                        }
#endif
                    }
                }
            }
            else if (iscbuiltin(func)) {
                s = SP;
                v = ((builtin_t)(((void**)ptr(func))[3]))(&Stack[SP-n], n);
                SP = s-n;
                Stack[SP-1] = v;
                NEXT_OP;
            }
            type_error("apply", "function", func);
        OP(OP_TCALLL) n = GET_INT32(ip); ip+=4; goto do_tcall;
        OP(OP_CALLL)  n = GET_INT32(ip); ip+=4; goto do_call;
        OP(OP_JMP) ip += (ptrint_t)GET_INT16(ip); NEXT_OP;
        OP(OP_BRF)
            v = POP();
            if (v == FL_F) ip += (ptrint_t)GET_INT16(ip);
            else ip += 2;
            NEXT_OP;
        OP(OP_BRT)
            v = POP();
            if (v != FL_F) ip += (ptrint_t)GET_INT16(ip);
            else ip += 2;
            NEXT_OP;
        OP(OP_JMPL) ip += (ptrint_t)GET_INT32(ip); NEXT_OP;
        OP(OP_BRFL)
            v = POP();
            if (v == FL_F) ip += (ptrint_t)GET_INT32(ip);
            else ip += 4;
            NEXT_OP;
        OP(OP_BRTL)
            v = POP();
            if (v != FL_F) ip += (ptrint_t)GET_INT32(ip);
            else ip += 4;
            NEXT_OP;
        OP(OP_BRNE)
            if (Stack[SP-2] != Stack[SP-1]) ip += (ptrint_t)GET_INT16(ip);
            else ip += 2;
            POPN(2);
            NEXT_OP;
        OP(OP_BRNEL)
            if (Stack[SP-2] != Stack[SP-1]) ip += (ptrint_t)GET_INT32(ip);
            else ip += 4;
            POPN(2);
            NEXT_OP;
        OP(OP_BRNN)
            v = POP();
            if (v != NIL) ip += (ptrint_t)GET_INT16(ip);
            else ip += 2;
            NEXT_OP;
        OP(OP_BRNNL)
            v = POP();
            if (v != NIL) ip += (ptrint_t)GET_INT32(ip);
            else ip += 4;
            NEXT_OP;
        OP(OP_BRN)
            v = POP();
            if (v == NIL) ip += (ptrint_t)GET_INT16(ip);
            else ip += 2;
            NEXT_OP;
        OP(OP_BRNL)
            v = POP();
            if (v == NIL) ip += (ptrint_t)GET_INT32(ip);
            else ip += 4;
            NEXT_OP;
        OP(OP_RET)
            v = POP();
            SP = curr_frame;
            curr_frame = Stack[SP-4];
            if (curr_frame == top_frame) return v;
            SP -= (5+nargs);
            captured     = Stack[curr_frame-1];
            ip = (uint8_t*)Stack[curr_frame-2];
            nargs        = Stack[curr_frame-3];
            bp           = curr_frame - 5 - nargs;
            Stack[SP-1] = v;
            NEXT_OP;

        OP(OP_EQ)
            Stack[SP-2] = ((Stack[SP-2] == Stack[SP-1]) ? FL_T : FL_F);
            POPN(1); NEXT_OP;
        OP(OP_EQV)
            if (Stack[SP-2] == Stack[SP-1]) {
                v = FL_T;
            }
            else if (!leafp(Stack[SP-2]) || !leafp(Stack[SP-1])) {
                v = FL_F;
            }
            else {
                v = (compare_(Stack[SP-2], Stack[SP-1], 1)==0 ? FL_T : FL_F);
            }
            Stack[SP-2] = v; POPN(1);
            NEXT_OP;
        OP(OP_EQUAL)
            if (Stack[SP-2] == Stack[SP-1]) {
                v = FL_T;
            }
            else {
                v = (compare_(Stack[SP-2], Stack[SP-1], 1)==0 ? FL_T : FL_F);
            }
            Stack[SP-2] = v; POPN(1);
            NEXT_OP;
        OP(OP_PAIRP)
            Stack[SP-1] = (iscons(Stack[SP-1]) ? FL_T : FL_F); NEXT_OP;
        OP(OP_ATOMP)
            Stack[SP-1] = (iscons(Stack[SP-1]) ? FL_F : FL_T); NEXT_OP;
        OP(OP_NOT)
            Stack[SP-1] = ((Stack[SP-1]==FL_F) ? FL_T : FL_F); NEXT_OP;
        OP(OP_NULLP)
            Stack[SP-1] = ((Stack[SP-1]==NIL) ? FL_T : FL_F); NEXT_OP;
        OP(OP_BOOLEANP)
            v = Stack[SP-1];
            Stack[SP-1] = ((v == FL_T || v == FL_F) ? FL_T:FL_F); NEXT_OP;
        OP(OP_SYMBOLP)
            Stack[SP-1] = (issymbol(Stack[SP-1]) ? FL_T : FL_F); NEXT_OP;
        OP(OP_NUMBERP)
            v = Stack[SP-1];
            Stack[SP-1] = (fl_isnumber(v) ? FL_T:FL_F); NEXT_OP;
        OP(OP_FIXNUMP)
            Stack[SP-1] = (isfixnum(Stack[SP-1]) ? FL_T : FL_F); NEXT_OP;
        OP(OP_BOUNDP)
            sym = tosymbol(Stack[SP-1], "bound?");
            Stack[SP-1] = ((sym->binding == UNBOUND) ? FL_F : FL_T);
            NEXT_OP;
        OP(OP_BUILTINP)
            v = Stack[SP-1];
            Stack[SP-1] = (isbuiltin(v) || iscbuiltin(v)) ? FL_T : FL_F;
            NEXT_OP;
        OP(OP_FUNCTIONP)
            v = Stack[SP-1];
            Stack[SP-1] = ((tag(v)==TAG_FUNCTION &&
                            (uintval(v)<=OP_ASET || v>(N_BUILTINS<<3))) ||
                           iscbuiltin(v)) ? FL_T : FL_F;
            NEXT_OP;
        OP(OP_VECTORP)
            Stack[SP-1] = (isvector(Stack[SP-1]) ? FL_T : FL_F); NEXT_OP;

        OP(OP_CONS)
#ifdef MEMDEBUG2
            c = (cons_t*)ptr(mk_cons());
#else
            if (curheap > lim)
                gc(0);
            c = (cons_t*)curheap;
            curheap += sizeof(cons_t);
#endif
            c->car = Stack[SP-2];
            c->cdr = Stack[SP-1];
            Stack[SP-2] = tagptr(c, TAG_CONS);
            POPN(1); NEXT_OP;
        OP(OP_CAR)
            v = Stack[SP-1];
            if (!iscons(v)) type_error("car", "cons", v);
            Stack[SP-1] = car_(v);
            NEXT_OP;
        OP(OP_CDR)
            v = Stack[SP-1];
            if (!iscons(v)) type_error("cdr", "cons", v);
            Stack[SP-1] = cdr_(v);
            NEXT_OP;
        OP(OP_CADR)
            v = Stack[SP-1];
            if (!iscons(v)) type_error("cdr", "cons", v);
            v = cdr_(v);
            if (!iscons(v)) type_error("car", "cons", v);
            Stack[SP-1] = car_(v);
            NEXT_OP;
        OP(OP_SETCAR)
            car(Stack[SP-2]) = Stack[SP-1];
            POPN(1); NEXT_OP;
        OP(OP_SETCDR)
            cdr(Stack[SP-2]) = Stack[SP-1];
            POPN(1); NEXT_OP;
        OP(OP_LIST)
            n = *ip++;
        apply_list:
            if (n > 0) {
                v = list(&Stack[SP-n], n);
                POPN(n);
                PUSH(v);
            }
            else {
                PUSH(NIL);
            }
            NEXT_OP;

        OP(OP_TAPPLY)
            n = *ip++;
        apply_tapply:
            v = POP();     // arglist
            n = SP-(n-2);  // n-2 == # leading arguments not in the list
            while (iscons(v)) {
                if (SP >= N_STACK)
                    grow_stack();
                PUSH(car_(v));
                v = cdr_(v);
            }
            n = SP-n;
            goto do_tcall;
        OP(OP_APPLY)
            n = *ip++;
        apply_apply:
            v = POP();     // arglist
            n = SP-(n-2);  // n-2 == # leading arguments not in the list
            while (iscons(v)) {
                if (SP >= N_STACK)
                    grow_stack();
                PUSH(car_(v));
                v = cdr_(v);
            }
            n = SP-n;
            goto do_call;

        OP(OP_ADD)
            n = *ip++;
        apply_add:
            s = 0;
            i = SP-n;
            for (; i < SP; i++) {
                if (isfixnum(Stack[i])) {
                    s += numval(Stack[i]);
                    if (!fits_fixnum(s)) {
                        i++;
                        goto add_ovf;
                    }
                }
                else {
                add_ovf:
                    v = fl_add_any(&Stack[i], SP-i, s);
                    break;
                }
            }
            if (i==SP)
                v = fixnum(s);
            POPN(n);
            PUSH(v);
            NEXT_OP;
        OP(OP_ADD2)
            if (bothfixnums(Stack[SP-1], Stack[SP-2])) {
                s = numval(Stack[SP-1]) + numval(Stack[SP-2]);
                if (fits_fixnum(s))
                    v = fixnum(s);
                else
                    v = mk_ptrdiff(s);
            }
            else {
                v = fl_add_any(&Stack[SP-2], 2, 0);
            }
            POPN(1);
            Stack[SP-1] = v;
            NEXT_OP;
        OP(OP_SUB)
            n = *ip++;
        apply_sub:
            if (n == 2) goto do_sub2;
            if (n == 1) goto do_neg;
            i = SP-n;
            // we need to pass the full arglist on to fl_add_any
            // so it can handle rest args properly
            PUSH(Stack[i]);
            Stack[i] = fixnum(0);
            Stack[i+1] = fl_neg(fl_add_any(&Stack[i], n, 0));
            Stack[i] = POP();
            v = fl_add_any(&Stack[i], 2, 0);
            POPN(n);
            PUSH(v);
            NEXT_OP;
        OP(OP_NEG)
        do_neg:
            if (isfixnum(Stack[SP-1]))
                Stack[SP-1] = fixnum(-numval(Stack[SP-1]));
            else
                Stack[SP-1] = fl_neg(Stack[SP-1]);
            NEXT_OP;
        OP(OP_SUB2)
        do_sub2:
            if (bothfixnums(Stack[SP-2], Stack[SP-1])) {
                s = numval(Stack[SP-2]) - numval(Stack[SP-1]);
                if (fits_fixnum(s))
                    v = fixnum(s);
                else
                    v = mk_ptrdiff(s);
            }
            else {
                Stack[SP-1] = fl_neg(Stack[SP-1]);
                v = fl_add_any(&Stack[SP-2], 2, 0);
            }
            POPN(1);
            Stack[SP-1] = v;
            NEXT_OP;
        OP(OP_MUL)
            n = *ip++;
        apply_mul:
            accum = 1;
            i = SP-n;
            for (; i < SP; i++) {
                if (isfixnum(Stack[i])) {
                    accum *= numval(Stack[i]);
                }
                else {
                    v = fl_mul_any(&Stack[i], SP-i, accum);
                    break;
                }
            }
            if (i == SP) {
                if (fits_fixnum(accum))
                    v = fixnum(accum);
                else
                    v = return_from_int64(accum);
            }
            POPN(n);
            PUSH(v);
            NEXT_OP;
        OP(OP_DIV)
            n = *ip++;
        apply_div:
            i = SP-n;
            if (n == 1) {
                Stack[SP-1] = fl_div2(fixnum(1), Stack[i]);
            }
            else {
                if (n > 2) {
                    PUSH(Stack[i]);
                    Stack[i] = fixnum(1);
                    Stack[i+1] = fl_mul_any(&Stack[i], n, 1);
                    Stack[i] = POP();
                }
                v = fl_div2(Stack[i], Stack[i+1]);
                POPN(n);
                PUSH(v);
            }
            NEXT_OP;
        OP(OP_IDIV)
            v = Stack[SP-2]; e = Stack[SP-1];
            if (bothfixnums(v, e)) {
                if (e==0) DivideByZeroError();
                v = fixnum(numval(v) / numval(e));
            }
            else
                v = fl_idiv2(v, e);
            POPN(1);
            Stack[SP-1] = v;
            NEXT_OP;
        OP(OP_NUMEQ)
            v = Stack[SP-2]; e = Stack[SP-1];
            if (bothfixnums(v, e))
                v = (v == e) ? FL_T : FL_F;
            else
                v = (!numeric_compare(v,e,1,0,"=")) ? FL_T : FL_F;
            POPN(1);
            Stack[SP-1] = v;
            NEXT_OP;
        OP(OP_LT)
            if (bothfixnums(Stack[SP-2], Stack[SP-1])) {
                v = (numval(Stack[SP-2]) < numval(Stack[SP-1])) ? FL_T : FL_F;
            }
            else {
                v = (numval(fl_compare(Stack[SP-2], Stack[SP-1])) < 0) ?
                    FL_T : FL_F;
            }
            POPN(1);
            Stack[SP-1] = v;
            NEXT_OP;
        OP(OP_COMPARE)
            Stack[SP-2] = compare_(Stack[SP-2], Stack[SP-1], 0);
            POPN(1);
            NEXT_OP;

        OP(OP_VECTOR)
            n = *ip++;
        apply_vector:
            v = alloc_vector(n, 0);
            if (n) {
                memcpy(&vector_elt(v,0), &Stack[SP-n], n*sizeof(value_t));
                POPN(n);
            }
            PUSH(v);
            NEXT_OP;

        OP(OP_AREF)
            v = Stack[SP-2];
            if (isvector(v)) {
                e = Stack[SP-1];
                if (isfixnum(e))
                    i = numval(e);
                else
                    i = (uint32_t)tosize(e, "aref");
                if ((unsigned)i >= vector_size(v))
                    bounds_error("aref", v, e);
                v = vector_elt(v, i);
            }
            else if (isarray(v)) {
                v = cvalue_array_aref(&Stack[SP-2]);
            }
            else {
                type_error("aref", "sequence", v);
            }
            POPN(1);
            Stack[SP-1] = v;
            NEXT_OP;
        OP(OP_ASET)
            e = Stack[SP-3];
            if (isvector(e)) {
                i = tofixnum(Stack[SP-2], "aset!");
                if ((unsigned)i >= vector_size(e))
                    bounds_error("aset!", v, Stack[SP-1]);
                vector_elt(e, i) = (v=Stack[SP-1]);
            }
            else if (isarray(e)) {
                v = cvalue_array_aset(&Stack[SP-3]);
            }
            else {
                type_error("aset!", "sequence", e);
            }
            POPN(2);
            Stack[SP-1] = v;
            NEXT_OP;
        OP(OP_FOR)
            s  = tofixnum(Stack[SP-3], "for");
            hi = tofixnum(Stack[SP-2], "for");
            //f = Stack[SP-1];
            v = FL_UNSPECIFIED;
            SP += 2;
            n = SP;
            for(; s <= hi; s++) {
                Stack[SP-2] = Stack[SP-3];
                Stack[SP-1] = fixnum(s);
                v = apply_cl(1);
                SP = n;
            }
            POPN(4);
            Stack[SP-1] = v;
            NEXT_OP;

        OP(OP_LOADT) PUSH(FL_T); NEXT_OP;
        OP(OP_LOADF) PUSH(FL_F); NEXT_OP;
        OP(OP_LOADNIL) PUSH(NIL); NEXT_OP;
        OP(OP_LOAD0) PUSH(fixnum(0)); NEXT_OP;
        OP(OP_LOAD1) PUSH(fixnum(1)); NEXT_OP;
        OP(OP_LOADI8) s = (int8_t)*ip++; PUSH(fixnum(s)); NEXT_OP;
        OP(OP_LOADV)
            v = fn_vals(Stack[bp-1]);
            assert(*ip < vector_size(v));
            v = vector_elt(v, *ip); ip++;
            PUSH(v);
            NEXT_OP;
        OP(OP_LOADVL)
            v = fn_vals(Stack[bp-1]);
            v = vector_elt(v, GET_INT32(ip)); ip+=4;
            PUSH(v);
            NEXT_OP;
        OP(OP_LOADGL)
            v = fn_vals(Stack[bp-1]);
            v = vector_elt(v, GET_INT32(ip)); ip+=4;
            goto do_loadg;
        OP(OP_LOADG)
            v = fn_vals(Stack[bp-1]);
            assert(*ip < vector_size(v));
            v = vector_elt(v, *ip); ip++;
        do_loadg:
            assert(issymbol(v));
            sym = (symbol_t*)ptr(v);
            if (sym->binding == UNBOUND)
                fl_raise(fl_list2(UnboundError, v));
            PUSH(sym->binding);
            NEXT_OP;

        OP(OP_SETGL)
            v = fn_vals(Stack[bp-1]);
            v = vector_elt(v, GET_INT32(ip)); ip+=4;
            goto do_setg;
        OP(OP_SETG)
            v = fn_vals(Stack[bp-1]);
            assert(*ip < vector_size(v));
            v = vector_elt(v, *ip); ip++;
        do_setg:
            assert(issymbol(v));
            sym = (symbol_t*)ptr(v);
            v = Stack[SP-1];
            if (!isconstant(sym))
                sym->binding = v;
            NEXT_OP;

        OP(OP_LOADA)
            assert(nargs > 0);
            i = *ip++;
            if (captured) {
                e = Stack[bp];
                assert(isvector(e));
                assert(i < vector_size(e));
                v = vector_elt(e, i);
            }
            else {
                v = Stack[bp+i];
            }
            PUSH(v);
            NEXT_OP;
        OP(OP_LOADA0)
            if (captured)
                v = vector_elt(Stack[bp], 0);
            else
                v = Stack[bp];
            PUSH(v);
            NEXT_OP;
        OP(OP_LOADA1)
            if (captured)
                v = vector_elt(Stack[bp], 1);
            else
                v = Stack[bp+1];
            PUSH(v);
            NEXT_OP;
        OP(OP_LOADAL)
            assert(nargs > 0);
            i = GET_INT32(ip); ip+=4;
            if (captured)
                v = vector_elt(Stack[bp], i);
            else
                v = Stack[bp+i];
            PUSH(v);
            NEXT_OP;
        OP(OP_SETA)
            assert(nargs > 0);
            v = Stack[SP-1];
            i = *ip++;
            if (captured) {
                e = Stack[bp];
                assert(isvector(e));
                assert(i < vector_size(e));
                vector_elt(e, i) = v;
            }
            else {
                Stack[bp+i] = v;
            }
            NEXT_OP;
        OP(OP_SETAL)
            assert(nargs > 0);
            v = Stack[SP-1];
            i = GET_INT32(ip); ip+=4;
            if (captured)
                vector_elt(Stack[bp], i) = v;
            else
                Stack[bp+i] = v;
            NEXT_OP;
        OP(OP_LOADC)
            s = *ip++;
            i = *ip++;
            v = Stack[bp+nargs];
            while (s--)
                v = vector_elt(v, vector_size(v)-1);
            assert(isvector(v));
            assert(i < vector_size(v));
            PUSH(vector_elt(v, i));
            NEXT_OP;
        OP(OP_SETC)
            s = *ip++;
            i = *ip++;
            v = Stack[bp+nargs];
            while (s--)
                v = vector_elt(v, vector_size(v)-1);
            assert(isvector(v));
            assert(i < vector_size(v));
            vector_elt(v, i) = Stack[SP-1];
            NEXT_OP;
        OP(OP_LOADC00)
            PUSH(vector_elt(Stack[bp+nargs], 0));
            NEXT_OP;
        OP(OP_LOADC01)
            PUSH(vector_elt(Stack[bp+nargs], 1));
            NEXT_OP;
        OP(OP_LOADCL)
            s = GET_INT32(ip); ip+=4;
            i = GET_INT32(ip); ip+=4;
            v = Stack[bp+nargs];
            while (s--)
                v = vector_elt(v, vector_size(v)-1);
            PUSH(vector_elt(v, i));
            NEXT_OP;
        OP(OP_SETCL)
            s = GET_INT32(ip); ip+=4;
            i = GET_INT32(ip); ip+=4;
            v = Stack[bp+nargs];
            while (s--)
                v = vector_elt(v, vector_size(v)-1);
            vector_elt(v, i) = Stack[SP-1];
            NEXT_OP;

        OP(OP_CLOSURE)
            // build a closure (lambda args body . env)
            if (nargs > 0 && !captured) {
                // save temporary environment to the heap
                n = nargs;
                pv = alloc_words(n + 2);
                PUSH(tagptr(pv, TAG_VECTOR));
                pv[0] = fixnum(n+1);
                pv++;
                do {
                    pv[n] = Stack[bp+n];
                } while (n--);
                // environment representation changed; install
                // the new representation so everybody can see it
                captured = 1;
                Stack[curr_frame-1] = 1;
                Stack[bp] = Stack[SP-1];
            }
            else {
                PUSH(Stack[bp]); // env has already been captured; share
            }
#ifdef MEMDEBUG2
            pv = alloc_words(4);
#else
            if (curheap > lim-2)
                gc(0);
            pv = (value_t*)curheap;
            curheap += (4*sizeof(value_t));
#endif
            e = Stack[SP-2];  // closure to copy
            assert(isfunction(e));
            pv[0] = ((value_t*)ptr(e))[0];
            pv[1] = ((value_t*)ptr(e))[1];
            pv[2] = Stack[SP-1];  // env
            pv[3] = ((value_t*)ptr(e))[3];
            POPN(1);
            Stack[SP-1] = tagptr(pv, TAG_FUNCTION);
            NEXT_OP;

        OP(OP_TRYCATCH)
            v = do_trycatch();
            POPN(1);
            Stack[SP-1] = v;
            NEXT_OP;

        OP(OP_OPTARGS)
            i = GET_INT32(ip); ip+=4;
            n = GET_INT32(ip); ip+=4;
            if (nargs < i)
                lerror(ArgError, "apply: too few arguments");
            if ((int32_t)n > 0) {
                if (nargs > n)
                    lerror(ArgError, "apply: too many arguments");
            }
            else n = -n;
            if (n > nargs) {
                n -= nargs;
                SP += n;
                Stack[SP-1] = Stack[SP-n-1];
                Stack[SP-2] = Stack[SP-n-2];
                Stack[SP-3] = nargs+n;
                Stack[SP-4] = Stack[SP-n-4];
                Stack[SP-5] = Stack[SP-n-5];
                curr_frame = SP;
                for(i=0; i < n; i++) {
                    Stack[bp+nargs+i] = UNBOUND;
                }
                nargs += n;
            }
            NEXT_OP;
        OP(OP_KEYARGS)
            v = fn_vals(Stack[bp-1]);
            v = vector_elt(v, 0);
            i = GET_INT32(ip); ip+=4;
            n = GET_INT32(ip); ip+=4;
            s = GET_INT32(ip); ip+=4;
            nargs = process_keys(v, i, n, abs(s)-(i+n), bp, nargs, s<0);
            NEXT_OP;

#ifndef USE_COMPUTED_GOTO
        default:
            goto dispatch;
#endif
        }
    }
#ifdef USE_COMPUTED_GOTO
    return UNBOUND;  // not reached
#else
    goto dispatch;
#endif
}

static uint32_t compute_maxstack(uint8_t *code, size_t len, int bswap)
{
    uint8_t *ip = code+4, *end = code+len;
    uint8_t op;
    uint32_t i, n, sp = 0, maxsp = 0;

    while (1) {
        if ((int32_t)sp > (int32_t)maxsp) maxsp = sp;
        if (ip >= end) break;
        op = *ip++;
        switch (op) {
        case OP_ARGC:
            n = *ip++;
            break;
        case OP_VARGC:
            n = *ip++;
            sp += (n+2);
            break;
        case OP_LARGC:
            if (bswap) SWAP_INT32(ip);
            n = GET_INT32(ip); ip+=4;
            break;
        case OP_LVARGC:
            if (bswap) SWAP_INT32(ip);
            n = GET_INT32(ip); ip+=4;
            sp += (n+2);
            break;
        case OP_OPTARGS:
            if (bswap) SWAP_INT32(ip);
            i = GET_INT32(ip); ip+=4;
            if (bswap) SWAP_INT32(ip);
            n = abs(GET_INT32(ip)); ip+=4;
            sp += (n-i);
            break;
        case OP_KEYARGS:
            if (bswap) SWAP_INT32(ip);
            i = GET_INT32(ip); ip+=4;
            if (bswap) SWAP_INT32(ip);
            n = GET_INT32(ip); ip+=4;
            if (bswap) SWAP_INT32(ip);
            n = abs(GET_INT32(ip)); ip+=4;
            sp += (n-i);
            break;
        case OP_BRBOUND:
            if (bswap) SWAP_INT32(ip);
            ip+=4;
            sp++;
            break;

        case OP_TCALL: case OP_CALL:
            n = *ip++;  // nargs
            sp -= n;
            break;
        case OP_TCALLL: case OP_CALLL:
            if (bswap) SWAP_INT32(ip);
            n = GET_INT32(ip); ip+=4;
            sp -= n;
            break;
        case OP_JMP:
            if (bswap) SWAP_INT16(ip);
            ip += 2; break;
        case OP_JMPL:
            if (bswap) SWAP_INT32(ip);
            ip += 4; break;
        case OP_BRF: case OP_BRT:
            if (bswap) SWAP_INT16(ip);
            ip+=2;
            sp--;
            break;
        case OP_BRFL: case OP_BRTL:
            if (bswap) SWAP_INT32(ip);
            ip += 4;
            sp--;
            break;
        case OP_BRNE:
            if (bswap) SWAP_INT16(ip);
            ip += 2;
            sp -= 2;
            break;
        case OP_BRNEL:
            if (bswap) SWAP_INT32(ip);
            ip += 4;
            sp -= 2;
            break;
        case OP_BRNN: case OP_BRN:
            if (bswap) SWAP_INT16(ip);
            ip += 2;
            sp--;
            break;
        case OP_BRNNL: case OP_BRNL:
            if (bswap) SWAP_INT32(ip);
            ip += 4;
            sp--;
            break;
        case OP_RET: sp--; break;

        case OP_CONS: case OP_SETCAR: case OP_SETCDR: case OP_POP:
        case OP_EQ: case OP_EQV: case OP_EQUAL: case OP_ADD2: case OP_SUB2:
        case OP_IDIV: case OP_NUMEQ: case OP_LT: case OP_COMPARE:
        case OP_AREF: case OP_TRYCATCH:
            sp--;
            break;

        case OP_PAIRP: case OP_ATOMP: case OP_NOT: case OP_NULLP:
        case OP_BOOLEANP: case OP_SYMBOLP: case OP_NUMBERP: case OP_FIXNUMP:
        case OP_BOUNDP: case OP_BUILTINP: case OP_FUNCTIONP: case OP_VECTORP:
        case OP_NOP: case OP_CAR: case OP_CDR: case OP_NEG: case OP_CLOSURE:
            break;

        case OP_TAPPLY: case OP_APPLY:
            n = *ip++;
            sp -= (n-1);
            break;

        case OP_LIST: case OP_ADD: case OP_SUB: case OP_MUL: case OP_DIV:
        case OP_VECTOR:
            n = *ip++;
            sp -= (n-1);
            break;

        case OP_ASET:
            sp -= 2;
            break;
        case OP_FOR:
            if (sp+2 > maxsp) maxsp = sp+2;
            sp -=2;
            break;

        case OP_LOADT: case OP_LOADF: case OP_LOADNIL: case OP_LOAD0:
        case OP_LOAD1: case OP_LOADA0: case OP_LOADA1: case OP_LOADC00:
        case OP_LOADC01: case OP_DUP:
            sp++;
            break;

        case OP_LOADI8: case OP_LOADV: case OP_LOADG: case OP_LOADA:
            ip++;
            sp++;
            break;
        case OP_LOADVL: case OP_LOADGL: case OP_LOADAL:
            if (bswap) SWAP_INT32(ip);
            ip+=4;
            sp++;
            break;

        case OP_SETG: case OP_SETA:
            ip++;
            break;
        case OP_SETGL: case OP_SETAL:
            if (bswap) SWAP_INT32(ip);
            ip+=4;
            break;

        case OP_LOADC: ip+=2; sp++; break;
        case OP_SETC:
            ip+=2;
            break;
        case OP_LOADCL:
            if (bswap) SWAP_INT32(ip);
            ip+=4;
            if (bswap) SWAP_INT32(ip);
            ip+=4;
            sp++; break;
        case OP_SETCL:
            if (bswap) SWAP_INT32(ip);
            ip+=4;
            if (bswap) SWAP_INT32(ip);
            ip+=4;
            break;
        }
    }
    return maxsp+5;
}

// top = top frame pointer to start at
static value_t _stacktrace(uint32_t top)
{
    uint32_t bp, sz;
    value_t v, lst = NIL;
    fl_gc_handle(&lst);
    while (top > 0) {
        sz = Stack[top-3]+1;
        bp = top-5-sz;
        v = alloc_vector(sz, 0);
        if (Stack[top-1] /*captured*/) {
            vector_elt(v, 0) = Stack[bp];
            memcpy(&vector_elt(v, 1),
                   &vector_elt(Stack[bp+1],0), (sz-1)*sizeof(value_t));
        }
        else {
            memcpy(&vector_elt(v,0), &Stack[bp], sz*sizeof(value_t));
        }
        lst = fl_cons(v, lst);
        top = Stack[top-4];
    }
    fl_free_gc_handles(1);
    return lst;
}

// builtins -------------------------------------------------------------------

void assign_global_builtins(builtinspec_t *b)
{
    while (b->name != NULL) {
        setc(symbol(b->name), cbuiltin(b->name, b->fptr));
        b++;
    }
}

static value_t fl_function(value_t *args, uint32_t nargs)
{
    if (nargs == 1 && issymbol(args[0]))
        return fl_builtin(args, nargs);
    if (nargs < 2 || nargs > 4)
        argcount("function", nargs, 2);
    if (!fl_isstring(args[0]))
        type_error("function", "string", args[0]);
    if (!isvector(args[1]))
        type_error("function", "vector", args[1]);
    cvalue_t *arr = (cvalue_t*)ptr(args[0]);
    cv_pin(arr);
    char *data = cv_data(arr);
    int swap = 0;
    if ((uint8_t)data[4] >= N_OPCODES) {
        // read syntax, shifted 48 for compact text representation
        size_t i, sz = cv_len(arr);
        for(i=0; i < sz; i++)
            data[i] -= 48;
    }
    else {
#if BYTE_ORDER == BIG_ENDIAN
        swap = 1;
#endif
    }
    uint32_t ms = compute_maxstack((uint8_t*)data, cv_len(arr), swap);
    PUT_INT32(data, ms);
    function_t *fn = (function_t*)alloc_words(4);
    value_t fv = tagptr(fn, TAG_FUNCTION);
    fn->bcode = args[0];
    fn->vals = args[1];
    fn->env = NIL;
    fn->name = LAMBDA;
    if (nargs > 2) {
        if (issymbol(args[2])) {
            fn->name = args[2];
            if (nargs > 3)
                fn->env = args[3];
        }
        else {
            fn->env = args[2];
            if (nargs > 3) {
                if (!issymbol(args[3]))
                    type_error("function", "symbol", args[3]);
                fn->name = args[3];
            }
        }
        if (isgensym(fn->name))
            lerror(ArgError, "function: name should not be a gensym");
    }
    return fv;
}

static value_t fl_function_code(value_t *args, uint32_t nargs)
{
    argcount("function:code", nargs, 1);
    value_t v = args[0];
    if (!isclosure(v)) type_error("function:code", "function", v);
    return fn_bcode(v);
}
static value_t fl_function_vals(value_t *args, uint32_t nargs)
{
    argcount("function:vals", nargs, 1);
    value_t v = args[0];
    if (!isclosure(v)) type_error("function:vals", "function", v);
    return fn_vals(v);
}
static value_t fl_function_env(value_t *args, uint32_t nargs)
{
    argcount("function:env", nargs, 1);
    value_t v = args[0];
    if (!isclosure(v)) type_error("function:env", "function", v);
    return fn_env(v);
}
static value_t fl_function_name(value_t *args, uint32_t nargs)
{
    argcount("function:name", nargs, 1);
    value_t v = args[0];
    if (!isclosure(v)) type_error("function:name", "function", v);
    return fn_name(v);
}

value_t fl_copylist(value_t *args, u_int32_t nargs)
{
    argcount("copy-list", nargs, 1);
    return copy_list(args[0]);
}

value_t fl_append(value_t *args, u_int32_t nargs)
{
    if (nargs == 0)
        return NIL;
    value_t first=NIL, lst, lastcons=NIL;
    fl_gc_handle(&first);
    fl_gc_handle(&lastcons);
    uint32_t i=0;
    while (1) {
        lst = args[i++];
        if (i >= nargs) break;
        if (iscons(lst)) {
            lst = copy_list(lst);
            if (first == NIL)
                first = lst;
            else
                cdr_(lastcons) = lst;
#ifdef MEMDEBUG2
            lastcons = lst;
            while (cdr_(lastcons) != NIL)
                lastcons = cdr_(lastcons);
#else
            lastcons = tagptr((((cons_t*)curheap)-1), TAG_CONS);
#endif
        }
        else if (lst != NIL) {
            type_error("append", "cons", lst);
        }
    }
    if (first == NIL)
        first = lst;
    else
        cdr_(lastcons) = lst;
    fl_free_gc_handles(2);
    return first;
}

value_t fl_liststar(value_t *args, u_int32_t nargs)
{
    if (nargs == 1) return args[0];
    else if (nargs == 0) argcount("list*", nargs, 1);
    return _list(args, nargs, 1);
}

value_t fl_stacktrace(value_t *args, u_int32_t nargs)
{
    (void)args;
    argcount("stacktrace", nargs, 0);
    return _stacktrace(fl_throwing_frame ? fl_throwing_frame : curr_frame);
}

value_t fl_map1(value_t *args, u_int32_t nargs)
{
    if (nargs < 2)
        lerror(ArgError, "map: too few arguments");
    if (!iscons(args[1])) return NIL;
    value_t *first, *last, v;
    int64_t argSP = args-Stack;
    assert(argSP >= 0 && argSP < N_STACK);
    if (nargs == 2) {
        if (SP+4 > N_STACK) grow_stack();
        PUSH(Stack[argSP]);
        PUSH(car_(Stack[argSP+1]));
        v = _applyn(1);
        POPN(2);
        PUSH(v);
        v = mk_cons();
        car_(v) = POP(); cdr_(v) = NIL;
        PUSH(v);
        PUSH(v);
        first = &Stack[SP-2];
        last = &Stack[SP-1];
        Stack[argSP+1] = cdr_(Stack[argSP+1]);
        while (iscons(Stack[argSP+1])) {
            PUSH(Stack[argSP]);
            PUSH(car_(Stack[argSP+1]));
            v = _applyn(1);
            POPN(2);
            PUSH(v);
            v = mk_cons();
            car_(v) = POP(); cdr_(v) = NIL;
            cdr_(*last) = v;
            *last = v;
            Stack[argSP+1] = cdr_(Stack[argSP+1]);
        }
        POPN(2);
    }
    else {
        size_t i;
        while (SP+nargs+1 > N_STACK) grow_stack();
        PUSH(Stack[argSP]);
        for(i=1; i < nargs; i++) {
            PUSH(car(Stack[argSP+i]));
            Stack[argSP+i] = cdr_(Stack[argSP+i]);
        }
        v = _applyn(nargs-1);
        POPN(nargs);
        PUSH(v);
        v = mk_cons();
        car_(v) = POP(); cdr_(v) = NIL;
        PUSH(v);
        PUSH(v);
        first = &Stack[SP-2];
        last = &Stack[SP-1];
        while (iscons(Stack[argSP+1])) {
            PUSH(Stack[argSP]);
            for(i=1; i < nargs; i++) {
                PUSH(car(Stack[argSP+i]));
                Stack[argSP+i] = cdr_(Stack[argSP+i]);
            }
            v = _applyn(nargs-1);
            POPN(nargs);
            PUSH(v);
            v = mk_cons();
            car_(v) = POP(); cdr_(v) = NIL;
            cdr_(*last) = v;
            *last = v;
        }
        POPN(2);
    }
    return *first;
}

static builtinspec_t core_builtin_info[] = {
    { "function", fl_function },
    { "function:code", fl_function_code },
    { "function:vals", fl_function_vals },
    { "function:env", fl_function_env },
    { "function:name", fl_function_name },
    { "stacktrace", fl_stacktrace },
    { "gensym", fl_gensym },
    { "gensym?", fl_gensymp },
    { "hash", fl_hash },
    { "copy-list", fl_copylist },
    { "append", fl_append },
    { "list*", fl_liststar },
    { "map", fl_map1 },
    { NULL, NULL }
};

// initialization -------------------------------------------------------------

extern void builtins_init(void);
extern void comparehash_init(void);

static void lisp_init(size_t initial_heapsize)
{
    int i;

    libsupport_init();

    heapsize = initial_heapsize;

    fromspace = LLT_ALLOC(heapsize);
#ifdef MEMDEBUG
    tospace   = NULL;
#else
    tospace   = LLT_ALLOC(heapsize);
#endif
    curheap = fromspace;
    lim = curheap+heapsize-sizeof(cons_t);
    consflags = bitvector_new(heapsize/sizeof(cons_t), 1);
    htable_new(&printconses, 32);
    comparehash_init();
    N_STACK = 262144;
    Stack = malloc(N_STACK*sizeof(value_t));

    FL_NIL = NIL = builtin(OP_THE_EMPTY_LIST);
    FL_T = builtin(OP_BOOL_CONST_T);
    FL_F = builtin(OP_BOOL_CONST_F);
    FL_EOF = builtin(OP_EOF_OBJECT);
    LAMBDA = symbol("lambda");        FUNCTION = symbol("function");
    QUOTE = symbol("quote");          TRYCATCH = symbol("trycatch");
    BACKQUOTE = symbol("quasiquote");       COMMA = symbol("unquote");
    COMMAAT = symbol("unquote-splicing");   COMMADOT = symbol("unquote-nsplicing");
    IOError = symbol("io-error");     ParseError = symbol("parse-error");
    TypeError = symbol("type-error"); ArgError = symbol("arg-error");
    UnboundError = symbol("unbound-error");
    KeyError = symbol("key-error");   MemoryError = symbol("memory-error");
    BoundsError = symbol("bounds-error");
    DivideError = symbol("divide-error");
    EnumerationError = symbol("enumeration-error");
    Error = symbol("error");          pairsym = symbol("pair");
    symbolsym = symbol("symbol");     fixnumsym = symbol("fixnum");
    vectorsym = symbol("vector");     builtinsym = symbol("builtin");
    booleansym = symbol("boolean");   nullsym = symbol("null");
    definesym = symbol("define");     defmacrosym = symbol("define-macro");
    forsym = symbol("for");
    setqsym = symbol("set!");         evalsym = symbol("eval");
    vu8sym = symbol("vu8");           fnsym = symbol("fn");
    nulsym = symbol("nul");           alarmsym = symbol("alarm");
    backspacesym = symbol("backspace"); tabsym = symbol("tab");
    linefeedsym = symbol("linefeed"); vtabsym = symbol("vtab");
    pagesym = symbol("page");         returnsym = symbol("return");
    escsym = symbol("esc");           spacesym = symbol("space");
    deletesym = symbol("delete");     newlinesym = symbol("newline");
    tsym = symbol("t"); Tsym = symbol("T");
    fsym = symbol("f"); Fsym = symbol("F");
    set(printprettysym=symbol("*print-pretty*"), FL_T);
    set(printreadablysym=symbol("*print-readably*"), FL_T);
    set(printwidthsym=symbol("*print-width*"), fixnum(SCR_WIDTH));
    set(printlengthsym=symbol("*print-length*"), FL_F);
    set(printlevelsym=symbol("*print-level*"), FL_F);
    builtins_table_sym = symbol("*builtins*");
    fl_lasterror = NIL;
    i = 0;
    for (i=OP_EQ; i <= OP_ASET; i++) {
        setc(symbol(builtin_names[i]), builtin(i));
    }
    setc(symbol("eq"), builtin(OP_EQ));
    setc(symbol("procedure?"), builtin(OP_FUNCTIONP));
    setc(symbol("top-level-bound?"), builtin(OP_BOUNDP));

#if defined(_OS_LINUX_)
    set(symbol("*os-name*"), symbol("linux"));
#elif defined(_OS_WINDOWS_)
    set(symbol("*os-name*"), symbol("win32"));
#elif defined(_OS_DARWIN_)
    set(symbol("*os-name*"), symbol("macos"));
#else
    set(symbol("*os-name*"), symbol("unknown"));
#endif

    the_empty_vector = tagptr(alloc_words(1), TAG_VECTOR);
    vector_setsize(the_empty_vector, 0);

    cvalues_init();

    char exename[1024];
    size_t exe_size = sizeof(exename) / sizeof(exename[0]);
    if ( uv_exepath(exename, &exe_size) == 0 ) {
        setc(symbol("*install-dir*"), cvalue_static_cstring(strdup(dirname(exename))));
    }

    memory_exception_value = fl_list2(MemoryError,
                                      cvalue_static_cstring("out of memory"));

    assign_global_builtins(core_builtin_info);

    builtins_init();
}

// top level ------------------------------------------------------------------

value_t fl_toplevel_eval(value_t expr)
{
    return fl_applyn(1, symbol_value(evalsym), expr);
}

extern void fl_init_julia_extensions(void);

void fl_init(size_t initial_heapsize)
{
    lisp_init(initial_heapsize);
    fl_init_julia_extensions();
}

int fl_load_system_image(value_t sys_image_iostream)
{
    value_t e;
    int saveSP;
    symbol_t *sym;

    PUSH(sys_image_iostream);
    saveSP = SP;
    FL_TRY {
        while (1) {
            e = fl_read_sexpr(Stack[SP-1]);
            if (ios_eof(value2c(ios_t*,Stack[SP-1]))) break;
            if (isfunction(e)) {
                // stage 0 format: series of thunks
                PUSH(e);
                (void)_applyn(0);
                SP = saveSP;
            }
            else {
                // stage 1 format: list alternating symbol/value
                while (iscons(e)) {
                    sym = tosymbol(car_(e), "bootstrap");
                    e = cdr_(e);
                    (void)tocons(e, "bootstrap");
                    sym->binding = car_(e);
                    e = cdr_(e);
                }
                break;
            }
        }
    }
    FL_CATCH {
        ios_puts("fatal error during bootstrap:\n", ios_stderr);
        fl_print(ios_stderr, fl_lasterror);
        ios_putc('\n', ios_stderr);
        return 1;
    }
    ios_close(value2c(ios_t*,Stack[SP-1]));
    POPN(1);
    return 0;
}<|MERGE_RESOLUTION|>--- conflicted
+++ resolved
@@ -375,17 +375,12 @@
     cons_t *c;
 
 #ifdef MEMDEBUG2
-<<<<<<< HEAD
-    c = (cons_t*)((void**)malloc(3*sizeof(void*)) + 1);
-    ((void**)c)[-1] = 0;
-=======
     if (n_allocd > GC_INTERVAL)
         gc(0);
     c = (cons_t*)((void**)malloc(3*sizeof(void*)) + 1);
     ((void**)c)[-1] = tochain;
     tochain = c;
     n_allocd += sizeof(cons_t);
->>>>>>> 9cd4fd02
 #else
     if (__unlikely(curheap > lim))
         gc(0);
@@ -402,17 +397,12 @@
     assert(n > 0);
     n = LLT_ALIGN(n, 2);   // only allocate multiples of 2 words
 #ifdef MEMDEBUG2
-<<<<<<< HEAD
-    first = (value_t*)malloc((n+1)*sizeof(value_t)) + 1;
-    first[-1] = 0;
-=======
     if (n_allocd > GC_INTERVAL)
         gc(0);
     first = (value_t*)malloc((n+1)*sizeof(value_t)) + 1;
     first[-1] = (value_t)tochain;
     tochain = first;
     n_allocd += (n*sizeof(value_t));
->>>>>>> 9cd4fd02
 #else
     if (__unlikely((value_t*)curheap > ((value_t*)lim)+2-n)) {
         gc(0);
@@ -436,15 +426,9 @@
 #endif
 
 #ifdef MEMDEBUG2
-<<<<<<< HEAD
-#define ismarked(c)    (((void**)ptr(c))[-1]!=((void*)0))
-#define mark_cons(c)   ((((void**)ptr(c))[-1])=((void*)1))
-#define unmark_cons(c) ((((void**)ptr(c))[-1])=((void*)0))
-=======
 #define ismarked(c)    ((((value_t*)ptr(c))[-1]&1) != 0)
 #define mark_cons(c)   ((((value_t*)ptr(c))[-1]) |= 1)
 #define unmark_cons(c) ((((value_t*)ptr(c))[-1]) &= (~(value_t)1))
->>>>>>> 9cd4fd02
 #else
 #define ismarked(c)    bitvector_get(consflags, cons_index(c))
 #define mark_cons(c)   bitvector_set(consflags, cons_index(c), 1)
@@ -608,13 +592,6 @@
 
 void gc(int mustgrow)
 {
-<<<<<<< HEAD
-#ifdef MEMDEBUG2
-    assert(0);
-#endif
-    static int grew = 0;
-=======
->>>>>>> 9cd4fd02
     void *temp;
     uint32_t i, f, top;
     fl_readstate_t *rs;
@@ -827,9 +804,6 @@
 
 value_t fl_list2(value_t a, value_t b)
 {
-#ifdef MEMDEBUG2
-    return fl_cons(a, fl_cons(b, NIL));
-#else
     PUSH(a);
     PUSH(b);
 #ifdef MEMDEBUG2
@@ -900,24 +874,15 @@
     else {
         v = NIL;
     }
-<<<<<<< HEAD
-=======
     PUSH(v);
->>>>>>> 9cd4fd02
     for(; i >= 0; i--) {
         n = mk_cons();
         c = (cons_t*)ptr(n);
         c->car = args[i];
-<<<<<<< HEAD
-        c->cdr = v;
-        v = n;
-    }
-=======
         c->cdr = Stack[SP-1];
         Stack[SP-1] = n;
     }
     v = POP();
->>>>>>> 9cd4fd02
 #else
     v = cons_reserve(nargs);
     c = (cons_t*)ptr(v);
