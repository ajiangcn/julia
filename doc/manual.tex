--- conflicted
+++ resolved
@@ -311,7 +311,6 @@
   4
 \end{verbatim}
 
-<<<<<<< HEAD
 This form is equivalent to \verb|x = x + 3|.
 
 \subsection{Numeric Literal Coefficients}
@@ -348,8 +347,6 @@
   3
 \end{verbatim}
 
-=======
->>>>>>> a30e0a94
 \subsection{Numeric Comparisons}\sec{numeric-comparisons}
 
 Standard comparison operations are defined for primitive numeric types:
